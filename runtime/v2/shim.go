/*
   Copyright The containerd Authors.

   Licensed under the Apache License, Version 2.0 (the "License");
   you may not use this file except in compliance with the License.
   You may obtain a copy of the License at

       http://www.apache.org/licenses/LICENSE-2.0

   Unless required by applicable law or agreed to in writing, software
   distributed under the License is distributed on an "AS IS" BASIS,
   WITHOUT WARRANTIES OR CONDITIONS OF ANY KIND, either express or implied.
   See the License for the specific language governing permissions and
   limitations under the License.
*/

package v2

import (
	"context"
	"io"
	"io/ioutil"
	"os"
	"path/filepath"
	"time"

	eventstypes "github.com/containerd/containerd/api/events"
	"github.com/containerd/containerd/api/types"
	tasktypes "github.com/containerd/containerd/api/types/task"
	"github.com/containerd/containerd/errdefs"
	"github.com/containerd/containerd/events/exchange"
	"github.com/containerd/containerd/identifiers"
	"github.com/containerd/containerd/log"
	"github.com/containerd/containerd/namespaces"
	"github.com/containerd/containerd/pkg/timeout"
	"github.com/containerd/containerd/runtime"
	client "github.com/containerd/containerd/runtime/v2/shim"
	"github.com/containerd/containerd/runtime/v2/task"
	"github.com/containerd/ttrpc"
	ptypes "github.com/gogo/protobuf/types"
	"github.com/pkg/errors"
	"github.com/sirupsen/logrus"
)

const (
	loadTimeout     = "io.containerd.timeout.shim.load"
	cleanupTimeout  = "io.containerd.timeout.shim.cleanup"
	shutdownTimeout = "io.containerd.timeout.shim.shutdown"
)

func init() {
	timeout.Set(loadTimeout, 5*time.Second)
	timeout.Set(cleanupTimeout, 5*time.Second)
	timeout.Set(shutdownTimeout, 3*time.Second)
}

func loadAddress(path string) (string, error) {
	data, err := ioutil.ReadFile(path)
	if err != nil {
		return "", err
	}
	return string(data), nil
}

func loadShim(ctx context.Context, bundle *Bundle, events *exchange.Exchange, rt *runtime.TaskList, onClose func()) (_ *shim, err error) {
	address, err := loadAddress(filepath.Join(bundle.Path, "address"))
	if err != nil {
		return nil, err
	}
	conn, err := client.Connect(address, client.AnonDialer)
	if err != nil {
		return nil, err
	}
	defer func() {
		if err != nil {
			conn.Close()
		}
	}()
	f, err := openShimLog(ctx, bundle)
	if err != nil {
		return nil, errors.Wrap(err, "open shim log pipe")
	}
	defer func() {
		if err != nil {
			f.Close()
		}
	}()
	// open the log pipe and block until the writer is ready
	// this helps with synchronization of the shim
	// copy the shim's logs to containerd's output
	go func() {
		defer f.Close()
		if _, err := io.Copy(os.Stderr, f); err != nil {
			// When using a multi-container shim the 2nd to Nth container in the
<<<<<<< HEAD
			// shim will not have a seperate log pipe. Ignore the failure log
=======
			// shim will not have a separate log pipe. Ignore the failure log
>>>>>>> 1be6ee53
			// message here when the shim connect times out.
			if !os.IsNotExist(errors.Cause(err)) {
				log.G(ctx).WithError(err).Error("copy shim log")
			}
		}
	}()

	client := ttrpc.NewClient(conn, ttrpc.WithOnClose(onClose))
	defer func() {
		if err != nil {
			client.Close()
		}
	}()
	s := &shim{
		client:  client,
		task:    task.NewTaskClient(client),
		bundle:  bundle,
		events:  events,
		rtTasks: rt,
	}
	ctx, cancel := timeout.WithContext(ctx, loadTimeout)
	defer cancel()
	if err := s.Connect(ctx); err != nil {
		return nil, err
	}
	return s, nil
}

func cleanupAfterDeadShim(ctx context.Context, id, ns string, events *exchange.Exchange, binaryCall *binary) {
	ctx = namespaces.WithNamespace(ctx, ns)
	ctx, cancel := timeout.WithContext(ctx, cleanupTimeout)
	defer cancel()

	log.G(ctx).WithFields(logrus.Fields{
		"id":        id,
		"namespace": ns,
	}).Warn("cleaning up after shim disconnected")
	response, err := binaryCall.Delete(ctx)
	if err != nil {
		log.G(ctx).WithError(err).WithFields(logrus.Fields{
			"id":        id,
			"namespace": ns,
		}).Warn("failed to clean up after shim disconnected")
	}

	var (
		pid        uint32
		exitStatus uint32
		exitedAt   time.Time
	)
	if response != nil {
		pid = response.Pid
		exitStatus = response.Status
		exitedAt = response.Timestamp
	} else {
		exitStatus = 255
		exitedAt = time.Now()
	}
	events.Publish(ctx, runtime.TaskExitEventTopic, &eventstypes.TaskExit{
		ContainerID: id,
		ID:          id,
		Pid:         pid,
		ExitStatus:  exitStatus,
		ExitedAt:    exitedAt,
	})

	events.Publish(ctx, runtime.TaskDeleteEventTopic, &eventstypes.TaskDelete{
		ContainerID: id,
		Pid:         pid,
		ExitStatus:  exitStatus,
		ExitedAt:    exitedAt,
	})
}

type shim struct {
	bundle  *Bundle
	client  *ttrpc.Client
	task    task.TaskService
	taskPid int
	events  *exchange.Exchange
	rtTasks *runtime.TaskList
}

func (s *shim) Connect(ctx context.Context) error {
	response, err := s.task.Connect(ctx, &task.ConnectRequest{
		ID: s.ID(),
	})
	if err != nil {
		return err
	}
	s.taskPid = int(response.TaskPid)
	return nil
}

func (s *shim) Shutdown(ctx context.Context) error {
	_, err := s.task.Shutdown(ctx, &task.ShutdownRequest{
		ID: s.ID(),
	})
	if err != nil && errors.Cause(err) != ttrpc.ErrClosed {
		return errdefs.FromGRPC(err)
	}
	return nil
}

func (s *shim) waitShutdown(ctx context.Context) error {
	ctx, cancel := timeout.WithContext(ctx, shutdownTimeout)
	defer cancel()
	return s.Shutdown(ctx)
}

// ID of the shim/task
func (s *shim) ID() string {
	return s.bundle.ID
}

// PID of the task
func (s *shim) PID() uint32 {
	return uint32(s.taskPid)
}

func (s *shim) Namespace() string {
	return s.bundle.Namespace
}

func (s *shim) Close() error {
	return s.client.Close()
}

func (s *shim) Delete(ctx context.Context) (*runtime.Exit, error) {
	response, err := s.task.Delete(ctx, &task.DeleteRequest{
		ID: s.ID(),
	})
	if err != nil && !errdefs.IsNotFound(err) {
		return nil, errdefs.FromGRPC(err)
	}
	// remove self from the runtime task list
	// this seems dirty but it cleans up the API across runtimes, tasks, and the service
	s.rtTasks.Delete(ctx, s.ID())
	if err := s.waitShutdown(ctx); err != nil {
		log.G(ctx).WithError(err).Error("failed to shutdown shim")
	}
	s.Close()
	if err := s.bundle.Delete(); err != nil {
		log.G(ctx).WithError(err).Error("failed to delete bundle")
	}
	return &runtime.Exit{
		Status:    response.ExitStatus,
		Timestamp: response.ExitedAt,
		Pid:       response.Pid,
	}, nil
}

func (s *shim) Create(ctx context.Context, opts runtime.CreateOpts) (runtime.Task, error) {
	topts := opts.TaskOptions
	if topts == nil {
		topts = opts.RuntimeOptions
	}
	request := &task.CreateTaskRequest{
		ID:         s.ID(),
		Bundle:     s.bundle.Path,
		Stdin:      opts.IO.Stdin,
		Stdout:     opts.IO.Stdout,
		Stderr:     opts.IO.Stderr,
		Terminal:   opts.IO.Terminal,
		Checkpoint: opts.Checkpoint,
		Options:    topts,
	}
	for _, m := range opts.Rootfs {
		request.Rootfs = append(request.Rootfs, &types.Mount{
			Type:    m.Type,
			Source:  m.Source,
			Options: m.Options,
		})
	}
	response, err := s.task.Create(ctx, request)
	if err != nil {
		return nil, errdefs.FromGRPC(err)
	}
	s.taskPid = int(response.Pid)
	return s, nil
}

func (s *shim) Pause(ctx context.Context) error {
	if _, err := s.task.Pause(ctx, &task.PauseRequest{
		ID: s.ID(),
	}); err != nil {
		return errdefs.FromGRPC(err)
	}
	return nil
}

func (s *shim) Resume(ctx context.Context) error {
	if _, err := s.task.Resume(ctx, &task.ResumeRequest{
		ID: s.ID(),
	}); err != nil {
		return errdefs.FromGRPC(err)
	}
	return nil
}

func (s *shim) Start(ctx context.Context) error {
	response, err := s.task.Start(ctx, &task.StartRequest{
		ID: s.ID(),
	})
	if err != nil {
		return errdefs.FromGRPC(err)
	}
	s.taskPid = int(response.Pid)
	return nil
}

func (s *shim) Kill(ctx context.Context, signal uint32, all bool) error {
	if _, err := s.task.Kill(ctx, &task.KillRequest{
		ID:     s.ID(),
		Signal: signal,
		All:    all,
	}); err != nil {
		return errdefs.FromGRPC(err)
	}
	return nil
}

func (s *shim) Exec(ctx context.Context, id string, opts runtime.ExecOpts) (runtime.Process, error) {
	if err := identifiers.Validate(id); err != nil {
		return nil, errors.Wrapf(err, "invalid exec id %s", id)
	}
	request := &task.ExecProcessRequest{
		ID:       s.ID(),
		ExecID:   id,
		Stdin:    opts.IO.Stdin,
		Stdout:   opts.IO.Stdout,
		Stderr:   opts.IO.Stderr,
		Terminal: opts.IO.Terminal,
		Spec:     opts.Spec,
	}
	if _, err := s.task.Exec(ctx, request); err != nil {
		return nil, errdefs.FromGRPC(err)
	}
	return &process{
		id:   id,
		shim: s,
	}, nil
}

func (s *shim) Pids(ctx context.Context) ([]runtime.ProcessInfo, error) {
	resp, err := s.task.Pids(ctx, &task.PidsRequest{
		ID: s.ID(),
	})
	if err != nil {
		return nil, errdefs.FromGRPC(err)
	}
	var processList []runtime.ProcessInfo
	for _, p := range resp.Processes {
		processList = append(processList, runtime.ProcessInfo{
			Pid:  p.Pid,
			Info: p.Info,
		})
	}
	return processList, nil
}

func (s *shim) ResizePty(ctx context.Context, size runtime.ConsoleSize) error {
	_, err := s.task.ResizePty(ctx, &task.ResizePtyRequest{
		ID:     s.ID(),
		Width:  size.Width,
		Height: size.Height,
	})
	if err != nil {
		return errdefs.FromGRPC(err)
	}
	return nil
}

func (s *shim) CloseIO(ctx context.Context) error {
	_, err := s.task.CloseIO(ctx, &task.CloseIORequest{
		ID:    s.ID(),
		Stdin: true,
	})
	if err != nil {
		return errdefs.FromGRPC(err)
	}
	return nil
}

func (s *shim) Wait(ctx context.Context) (*runtime.Exit, error) {
	response, err := s.task.Wait(ctx, &task.WaitRequest{
		ID: s.ID(),
	})
	if err != nil {
		return nil, errdefs.FromGRPC(err)
	}
	return &runtime.Exit{
		Pid:       uint32(s.taskPid),
		Timestamp: response.ExitedAt,
		Status:    response.ExitStatus,
	}, nil
}

func (s *shim) Checkpoint(ctx context.Context, path string, options *ptypes.Any) error {
	request := &task.CheckpointTaskRequest{
		ID:      s.ID(),
		Path:    path,
		Options: options,
	}
	if _, err := s.task.Checkpoint(ctx, request); err != nil {
		return errdefs.FromGRPC(err)
	}
	return nil
}

func (s *shim) Update(ctx context.Context, resources *ptypes.Any) error {
	if _, err := s.task.Update(ctx, &task.UpdateTaskRequest{
		ID:        s.ID(),
		Resources: resources,
	}); err != nil {
		return errdefs.FromGRPC(err)
	}
	return nil
}

func (s *shim) Stats(ctx context.Context) (*ptypes.Any, error) {
	response, err := s.task.Stats(ctx, &task.StatsRequest{
		ID: s.ID(),
	})
	if err != nil {
		return nil, errdefs.FromGRPC(err)
	}
	return response.Stats, nil
}

func (s *shim) Process(ctx context.Context, id string) (runtime.Process, error) {
	return &process{
		id:   id,
		shim: s,
	}, nil
}

func (s *shim) State(ctx context.Context) (runtime.State, error) {
	response, err := s.task.State(ctx, &task.StateRequest{
		ID: s.ID(),
	})
	if err != nil {
		if errors.Cause(err) != ttrpc.ErrClosed {
			return runtime.State{}, errdefs.FromGRPC(err)
		}
		return runtime.State{}, errdefs.ErrNotFound
	}
	var status runtime.Status
	switch response.Status {
	case tasktypes.StatusCreated:
		status = runtime.CreatedStatus
	case tasktypes.StatusRunning:
		status = runtime.RunningStatus
	case tasktypes.StatusStopped:
		status = runtime.StoppedStatus
	case tasktypes.StatusPaused:
		status = runtime.PausedStatus
	case tasktypes.StatusPausing:
		status = runtime.PausingStatus
	}
	return runtime.State{
		Pid:        response.Pid,
		Status:     status,
		Stdin:      response.Stdin,
		Stdout:     response.Stdout,
		Stderr:     response.Stderr,
		Terminal:   response.Terminal,
		ExitStatus: response.ExitStatus,
		ExitedAt:   response.ExitedAt,
	}, nil
}<|MERGE_RESOLUTION|>--- conflicted
+++ resolved
@@ -92,11 +92,7 @@
 		defer f.Close()
 		if _, err := io.Copy(os.Stderr, f); err != nil {
 			// When using a multi-container shim the 2nd to Nth container in the
-<<<<<<< HEAD
-			// shim will not have a seperate log pipe. Ignore the failure log
-=======
 			// shim will not have a separate log pipe. Ignore the failure log
->>>>>>> 1be6ee53
 			// message here when the shim connect times out.
 			if !os.IsNotExist(errors.Cause(err)) {
 				log.G(ctx).WithError(err).Error("copy shim log")
