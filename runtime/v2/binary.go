--- conflicted
+++ resolved
@@ -55,11 +55,7 @@
 	rtTasks                *runtime.TaskList
 }
 
-<<<<<<< HEAD
-func (b *binary) Start(ctx context.Context, opts *types.Any) (_ *shim, err error) {
-=======
 func (b *binary) Start(ctx context.Context, opts *types.Any, onClose func()) (_ *shim, err error) {
->>>>>>> 1be6ee53
 	args := []string{"-id", b.bundle.ID}
 	if logrus.GetLevel() == logrus.DebugLevel {
 		args = append(args, "-debug")
@@ -92,20 +88,10 @@
 	// copy the shim's logs to containerd's output
 	go func() {
 		defer f.Close()
-<<<<<<< HEAD
-		if _, err := io.Copy(os.Stderr, f); err != nil {
-			// When using a multi-container shim the 2nd to Nth container in the
-			// shim will not have a seperate log pipe. Ignore the failure log
-			// message here when the shim connect times out.
-			if !os.IsNotExist(errors.Cause(err)) {
-				log.G(ctx).WithError(err).Error("copy shim log")
-			}
-=======
 		_, err := io.Copy(os.Stderr, f)
 		err = checkCopyShimLogError(ctx, err)
 		if err != nil {
 			log.G(ctx).WithError(err).Error("copy shim log")
->>>>>>> 1be6ee53
 		}
 	}()
 	out, err := cmd.CombinedOutput()
