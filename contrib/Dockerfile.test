--- conflicted
+++ resolved
@@ -6,11 +6,7 @@
 # 3.) $ make binaries install test
 #
 
-<<<<<<< HEAD
-ARG GOLANG_VERSION=1.13.4
-=======
 ARG GOLANG_VERSION=1.13.15
->>>>>>> c623d1b3
 
 FROM golang:${GOLANG_VERSION} AS golang-base
 RUN mkdir -p /go/src/github.com/containerd/containerd
